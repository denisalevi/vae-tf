--- conflicted
+++ resolved
@@ -31,17 +31,11 @@
                  save_graph_def=True, log_dir="./log"):
         """(Re)build a symmetric VAE model with given:
 
-<<<<<<< HEAD
-         * architecture (list of nodes per encoder layer); i.e.
-           [1000, 500, 250, 10] specifies a VAE with 1000 input dims, 10 latent dims,
-           & end-to-end architecture [1000, 500, 250, 10, 250, 500, 1000]
-=======
             * architecture (list of nodes per encoder layer);
                i.e. [1000, 500, 250, 10] specifies a VAE with 1000-D inputs, 10-D latents,
                & end-to-end architecture [1000, 500, 250, 10, 250, 500, 1000]
->>>>>>> 8c086fbd
-
-         * hyperparameters (dictionary of updates to `DEFAULTS`, if specified)
+
+            * hyperparameters (dictionary of updates to `DEFAULTS`, if specified)
         """
         self.architecture = architecture
         self.__dict__.update(VAE.DEFAULTS, **d_hyperparams)
