--- conflicted
+++ resolved
@@ -40,13 +40,8 @@
         plt.savefig(os.path.join(outdir, title), bbox_inches="tight")
 
 
-<<<<<<< HEAD
 def plotInLatent(model, x_in, labels=[], range_=None, save=True, title=None,
                  name="data", outdir="."):
-=======
-def plotInLatent(model, x_in, labels=[], range_=None, save=True, name="data",
-                 title=None, outdir="."):
->>>>>>> aa9f9245
     """Util to plot points in 2-D latent space"""
     assert model.architecture[-1] == 2, "2-D plotting only works for latent space in R2!"
     title = (title if title else name)
@@ -85,23 +80,36 @@
         plt.savefig(os.path.join(outdir, title), bbox_inches="tight")
 
 
-def exploreLatent(model, nx=20, ny=20, range_=(-4, 4), save=True, name="explore",
-                  outdir="."):
+def exploreLatent(model, nx=20, ny=20, range_=(-4, 4), ppf=False,
+                  save=True, name="explore", outdir="."):
     """Util to explore low-dimensional manifold of latent space"""
     assert model.architecture[-1] == 2, "2-D plotting only works for latent space in R2!"
-    dim = int(model.architecture[0]**0.5)
+    # linear range; else inverse CDF [0, 1]
+    range_ = ((-1, 1) if ppf else range_)
     min_, max_ = range_
+    dim = int(model.architecture[0]**0.5)
 
     # complex number steps act like np.linspace
     # row, col indices (i, j) correspond to graph coords (y, x)
     # rollaxis enables iteration over latent space 2-tuples
     zs = np.rollaxis(np.mgrid[max_:min_:ny*1j, min_:max_:nx*1j], 0, 3)
+
+    if ppf: # sample from prior ~ N(0, 1)!
+        from scipy.stats import norm
+        DELTA = 1E-16 # delta to avoid +/- inf at 0, 1 boundaries
+        # ppf == percent point function == inverse cdf
+        zs = np.array([norm.ppf(np.clip(abs(z), DELTA, 1 - DELTA))
+                             for z in zs])
+
     canvas = np.vstack([np.hstack([x.reshape([dim, dim]) for x in
-                                    model.decode(z_row)]) for z_row in iter(zs)])
+                                    model.decode(z_row)])
+                        for z_row in iter(zs)])
 
     plt.figure(figsize=(10, 10))
     # `extent` sets axis labels corresponding to latent space coords
     plt.imshow(canvas, cmap="Greys", aspect="auto", extent=(range_ * 2))
+    if ppf: # no axis labels
+        plt.axis("off")
     plt.tight_layout()
 
     plt.show()
@@ -209,12 +217,7 @@
         clip.write_videofile(os.path.join(outdir, title), fps=10)
 
 
-<<<<<<< HEAD
-
 def freeAssociate(model, starting_pt=np.array([]), step_size=20, steps_till_turn=10,
-=======
-def freeAssociate(model, starting_pt=np.array([]), step_size=2, steps_till_turn=10,
->>>>>>> aa9f9245
                   save=True, outdir="."):
     """TODO: util"""
     dim = int(model.architecture[0]**0.5)
