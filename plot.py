--- conflicted
+++ resolved
@@ -40,13 +40,8 @@
         plt.savefig(os.path.join(outdir, title), bbox_inches="tight")
 
 
-<<<<<<< HEAD
 def plotInLatent(model, x_in, labels=[], range_=None, save=True, title=None,
                  name="data", outdir="."):
-=======
-def plotInLatent(model, x_in, labels=[], range_=None, save=True, name="data",
-                 title=None, outdir="."):
->>>>>>> aa9f9245
     """Util to plot points in 2-D latent space"""
     assert model.architecture[-1] == 2, "2-D plotting only works for latent space in R2!"
     title = (title if title else name)
@@ -209,12 +204,7 @@
         clip.write_videofile(os.path.join(outdir, title), fps=10)
 
 
-<<<<<<< HEAD
-
 def freeAssociate(model, starting_pt=np.array([]), step_size=20, steps_till_turn=10,
-=======
-def freeAssociate(model, starting_pt=np.array([]), step_size=2, steps_till_turn=10,
->>>>>>> aa9f9245
                   save=True, outdir="."):
     """TODO: util"""
     dim = int(model.architecture[0]**0.5)
